--- conflicted
+++ resolved
@@ -197,11 +197,7 @@
                         block_name, time.time()-start))
                 elif config['referencing'][0] == 'bipolar':
                     X, bipolarTable, electrodes = get_bipolar_referenced_electrodes(
-<<<<<<< HEAD
-                        X, source.electrodes, rate, subsample_rate=1)
-=======
-                        X, electrodes, rate)
->>>>>>> 7876f88e
+                        X, electrodes, rate, grid_step=1)
 
                     # add data interface for the metadata for saving
                     ecephys_module.add_data_interface(bipolarTable)
