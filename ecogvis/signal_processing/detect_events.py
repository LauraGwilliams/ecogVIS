# -*- coding: utf-8 -*-
"""
Detect CV (consonant-vowel) pair events in speaker and microphone channels.
"""

# Third party libraries
import numpy as np
import scipy.signal as sgn
<<<<<<< HEAD
from process_nwb.resample import resample
=======
from ecogvis.signal_processing.resample import resample

>>>>>>> a3aeba07

def detect_events(speaker_data, mic_data=None, interval=None, dfact=30,
                  smooth_width=0.4, speaker_threshold=0.05, mic_threshold=0.05,
                  direction='both'):
    """
    Automatically detects events in audio signals.

    Parameters
    ----------
    speaker_data : 'pynwb.base.TimeSeries' object
        Object containing speaker data.
    mic_data : 'pynwb.base.TimeSeries' object
        Object containing microphone data.
    interval : list of floats
        Interval to be used [Start_bin, End_bin]. If 'None', the whole
        signal is used.
    dfact : float
        Downsampling factor. Default 30.
    smooth_width: float
        Width scale for median smoothing filter (default = .4, decent for CVs).
    speaker_threshold : float
        Sets threshold level for speaker.
    mic_threshold : float
        Sets threshold level for mic.
    direction : str
        'Up' detects events start times. 'Down' detects events stop times.
        'Both'
        detects both start and stop times.

    Returns
    -------
    speakerDS : 1D array of floats
        Downsampled speaker signal.
    speakerEventDS : 1D array of floats
        Event times for speaker signal.
    speakerFilt : 1D array of floats
        Filtered speaker signal.
    micDS : 1D array of floats
        Downsampled microphone signal.
    micEventDS : 1D array of floats
        Event times for microphone signal.
    micFilt : 1D array of floats
        Filtered microphone signal.
    """

    # Downsampling Speaker ---------------------------------------------------

    speakerDS, speakerEventDS, speakerFilt = None, None, None

    if speaker_data is not None:
        if interval is None:
            X = speaker_data.data[:]
        else:
            X = speaker_data.data[interval[0]:interval[1]]
        fs = speaker_data.rate  # sampling rate
        ds = fs / dfact

        # Pad zeros to make signal length a power of 2, improves performance
        nBins = X.shape[0]
        extraBins = 2 ** (np.ceil(np.log2(nBins)).astype('int')) - nBins
        extraZeros = np.zeros(extraBins)
        X = np.append(X, extraZeros)
        speakerDS = resample(X, ds, fs)

        # Remove excess bins (because of zero padding on previous step)
        excessBins = int(np.ceil(extraBins * ds / fs))
        speakerDS = speakerDS[0:-excessBins]

        # Kernel size must be an odd number
        speakerFilt = sgn.medfilt(
            volume=np.diff(np.append(speakerDS, speakerDS[-1])) ** 2,
            kernel_size=int((smooth_width * ds // 2) * 2 + 1))

        # Normalize the filtered signal.
        speakerFilt /= np.max(np.abs(speakerFilt))

        # Find threshold crossing times
        stimBinsDS = threshcross(speakerFilt, speaker_threshold, direction)

        # Remove events that have a duration less than 0.1 s.
        speaker_events = stimBinsDS.reshape((-1, 2))
        rem_ind = np.where((speaker_events[:, 1] - speaker_events[:, 0]) < ds * 0.1)[0]
        speaker_events = np.delete(speaker_events, rem_ind, axis=0)
        stimBinsDS = speaker_events.reshape((-1))

        # Transform bins to time
        speakerEventDS = (stimBinsDS  / ds) + (interval[0] / fs)

    # Downsampling Mic -------------------------------------------------------

    micDS, micEventDS, micFilt = None, None, None

    if mic_data is not None:

        if interval is None:
            X = mic_data.data[:]
        else:
            X = mic_data.data[interval[0]:interval[1]]
        fs = mic_data.rate  # sampling rate
        ds = fs / dfact

        # Pad zeros to make signal length a power of 2, improves performance
        nBins = X.shape[0]
        extraBins = 2 ** (np.ceil(np.log2(nBins)).astype('int')) - nBins
        extraZeros = np.zeros(extraBins)
        X = np.append(X, extraZeros)
        micDS = resample(X, ds, fs)

        # Remove excess bins (because of zero padding on previous step)
        excessBins = int(np.ceil(extraBins * ds / fs))
        micDS = micDS[0:-excessBins]

        # Remove mic response to speaker
        micDS[np.where(speakerFilt > speaker_threshold)[0]] = 0
        micFilt = sgn.medfilt(volume=np.diff(np.append(micDS, micDS[-1])) ** 2,
                              kernel_size=int(
                                  (smooth_width * ds // 2) * 2 + 1))

        # Normalize the filtered signal.
        micFilt /= np.max(np.abs(micFilt))

        # Find threshold crossing times
        micBinsDS = threshcross(micFilt, mic_threshold, direction)

        # Remove events that have a duration less than 0.1 s.
        mic_events = micBinsDS.reshape((-1, 2))
        rem_ind = np.where((mic_events[:, 1] - mic_events[:, 0]) < ds * 0.1)[0]
        mic_events = np.delete(mic_events, rem_ind, axis=0)
        micBinsDS = mic_events.reshape((-1))

        # Transform bins to time
        micEventDS = (micBinsDS / ds) + (interval[0] / fs)

    return speakerDS, speakerEventDS, speakerFilt, micDS, micEventDS, micFilt


def threshcross(data, threshold=0, direction='up'):
    """
    Outputs the indices where the signal crossed the threshold.

    Parameters
    ----------
    data : array of floats
        Numpy array of floats, containing signal.
    threshold : float
        Value of threshold.
    direction : str
        Defines the direction of cross detected: 'up', 'down', or 'both'.
        With 'both', it will check to make sure that up and down crosses are
        detected. In other words,

    Returns
    -------
    out : array
        Array with indices where data crossed threshold.
    """

    # Find crosses
    over = (data >= threshold).astype('int')
    cross = np.append(False, np.diff(over))

    if direction == 'up':
        out = np.where(cross == 1)[0]
    elif direction == 'down':
        out = np.where(cross == -1)[0]
    elif direction == 'both':
        cross_nonzero = np.where(cross != 0)[0]

        events = []
        for i in range(len(cross_nonzero) - 1):

            # Skip to the next ind if this one was already recorded.
            if cross_nonzero[i] in events:
                continue

            if (cross[cross_nonzero[i]] == 1) and (
                    cross[cross_nonzero[i + 1]] == -1):
                events.append(cross_nonzero[i])
                events.append(cross_nonzero[i + 1])

        out = np.array(events)

    return out<|MERGE_RESOLUTION|>--- conflicted
+++ resolved
@@ -6,12 +6,7 @@
 # Third party libraries
 import numpy as np
 import scipy.signal as sgn
-<<<<<<< HEAD
 from process_nwb.resample import resample
-=======
-from ecogvis.signal_processing.resample import resample
-
->>>>>>> a3aeba07
 
 def detect_events(speaker_data, mic_data=None, interval=None, dfact=30,
                   smooth_width=0.4, speaker_threshold=0.05, mic_threshold=0.05,
