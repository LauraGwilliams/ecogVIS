import os
from scipy import signal
import numpy as np
import pandas as pd
from PyQt5.QtWidgets import QMessageBox
from PyQt5 import QtGui
import pyqtgraph as pg
import datetime
import pynwb
import nwbext_ecog


class TimeSeriesPlotter:
    """
    This class holds the 3 time series subplots in the main window.
    It also holds information of the currently open NWB file, as well as user
    annotations and intervals.
    """
    def __init__(self, par):
        self.parent = par
        self.fullpath = par.file
        self.pathName = os.path.split(os.path.abspath(par.file))[0]  # path
        self.fileName = os.path.split(os.path.abspath(par.file))[1]  # file
        self.parent.setWindowTitle('ecogVIS - ' + self.fileName + ' - ' + self.parent.current_session)

        self.io = pynwb.NWBHDF5IO(self.fullpath, 'r+', load_namespaces=True)
        self.nwb = self.io.read()      # reads NWB file

        # Tries to load Raw data
        lis = list(self.nwb.acquisition.keys())
        there_is_raw = False
        for i in lis:  # Check if there is ElectricalSeries in acquisition group
            if type(self.nwb.acquisition[i]).__name__ == 'ElectricalSeries':
                self.source = self.nwb.acquisition[i]
                self.parent.combo3.setCurrentIndex(self.parent.combo3.findText('raw'))
                there_is_raw = True
        if not there_is_raw:
            print("No 'ElectricalSeries' object in 'acquisition' group.")
        # Tries to load preprocessed data
        try:
            self.source = self.nwb.processing['ecephys'].data_interfaces['LFP'].electrical_series['preprocessed']
            self.parent.combo3.setCurrentIndex(self.parent.combo3.findText('preprocessed'))
            self.parent.push5_0.setEnabled(True)
            self.parent.push6_0.setEnabled(False)
            self.parent.push7_0.setEnabled(True)
        except:
            print("No 'preprocessed' data in 'processing' group.")
        # Tries to load High Gamma data
        try:
            self.source = self.nwb.processing['ecephys'].data_interfaces['high_gamma']
            self.parent.combo3.setCurrentIndex(self.parent.combo3.findText('high gamma'))
            self.parent.push5_0.setEnabled(False)
            self.parent.push6_0.setEnabled(False)
            self.parent.push7_0.setEnabled(False)
        except:
            print("No 'high_gamma' data in 'processing' group.")
        self.plotData = self.source.data
        self.fs_signal = self.source.rate     # sampling frequency [Hz]
        self.tbin_signal = 1 / self.fs_signal  # time bin duration [seconds]
        self.nBins = self.source.data.shape[0]     # total number of bins
        self.nChTotal = self.source.data.shape[1]     # total number of channels
        self.allChannels = np.arange(0, self.nChTotal)  # array with all channels

        # Get Brain regions present in current file
        self.all_regions = list(set(self.nwb.electrodes['location'][:].tolist()))
        self.all_regions.sort()
        self.regions_mask = [True] * len(self.all_regions)

        self.channels_mask = np.ones(len(self.nwb.electrodes['location'][:]))
        self.channels_mask_ind = np.where(self.channels_mask)[0]

        self.h = []
        self.text = []
        self.AnnotationsList = []
        self.AnnotationsPosAV = np.array([])    # (x, y_va, y_off)
        self.unsaved_changes_annotation = False
        self.unsaved_changes_interval = False

        # Channels to show
        self.firstCh = int(self.parent.qline1.text())
        self.lastCh = int(self.parent.qline0.text())
        self.nChToShow = self.lastCh - self.firstCh + 1
        self.selectedChannels = np.arange(self.firstCh - 1, self.lastCh)

        self.current_rect = []
        self.badChannels = np.where(self.nwb.electrodes['bad'][:])[0].tolist()

        # Load invalid intervals from NWB file
        self.allIntervals = []
        if self.nwb.invalid_times is not None:
            self.nBI = self.nwb.invalid_times.columns[0][:].shape[0]  # number of BI
            for ii in np.arange(self.nBI):
                # create new interval
                obj = CustomInterval()
                obj.start = self.nwb.invalid_times.columns[0][ii]
                obj.stop = self.nwb.invalid_times.columns[1][ii]
                obj.type = 'invalid'
                obj.color = 'red'
                obj.session = ''
                self.allIntervals.append(obj)

        # Plot interval rectangles at upper and middle pannels
        self.IntRects1 = np.array([], dtype='object')
        self.IntRects2 = np.array([], dtype='object')
        for i, obj in enumerate(self.allIntervals):
            start = obj.start
            stop = obj.stop
            # on timeline
            c = pg.QtGui.QGraphicsRectItem(start, -1, max(stop - start, 0.01), 2)
            self.IntRects1 = np.append(self.IntRects1, c)
            c.setPen(pg.mkPen(color='r'))
            c.setBrush(QtGui.QColor(255, 0, 0, 120))
            self.parent.win2.addItem(c)
            # on signals plot
            c = pg.QtGui.QGraphicsRectItem(start, -1, max(stop - start, 0.01), 2)
            self.IntRects2 = np.append(self.IntRects2, c)
            c.setPen(pg.mkPen(color='r'))
            c.setBrush(QtGui.QColor(255, 0, 0, 120))
            self.parent.win1.addItem(c)

        # Add Speaker and Mic Intervals if they exist
        self.SpeakerAndMicIntervalAdd()

        # Load stimuli signals (audio)
        self.load_stimuli()

        # Initiate plots
        self.updateCurXAxisPosition()
        self.refreshScreen()

    def load_stimuli(self):
        """Loads stimuli signals (speaker audio)."""
        self.nStim = len(self.nwb.stimulus)
        self.stimList = list(self.nwb.stimulus.keys())
        self.stimX = []
        self.stimY = {}
        self.parent.combo4.clear()
        for stim in self.stimList:
            self.parent.combo4.addItem(stim)   # add stimulus name to dropdown button
            dt_stim = 1. / self.nwb.stimulus[stim].rate
            nb_stim = self.nwb.stimulus[stim].data.shape[0]
            self.stimX = np.linspace(dt_stim, nb_stim * dt_stim, nb_stim)
            self.stimY[stim] = self.nwb.stimulus[stim].data
        else:
            self.disp_audio = 0

    def refresh_file(self):
        """Re-opens the current file, for when new data is included"""
        self.io.close()   # closes current NWB file
        self.io = pynwb.NWBHDF5IO(self.fullpath, 'r+', load_namespaces=True)
        self.nwb = self.io.read()      # reads NWB file
        # Searches for signal source on file
        try:   # Tries to load Raw data
            lis = list(self.nwb.acquisition.keys())
            for i in lis:  # Check if there is ElectricalSeries in acquisition group
                if type(self.nwb.acquisition[i]).__name__ == 'ElectricalSeries':
                    self.source = self.nwb.acquisition[i]
                    self.parent.combo3.setCurrentIndex(self.parent.combo3.findText('raw'))
        except: None
        try:  # Tries to load preprocessed data
            self.source = self.nwb.processing['ecephys'].data_interfaces['LFP'].electrical_series['preprocessed']
            self.parent.combo3.setCurrentIndex(self.parent.combo3.findText('preprocessed'))
        except: None
        try:  # Tries to load High Gamma data
            self.source = self.nwb.processing['ecephys'].data_interfaces['high_gamma']
            self.parent.combo3.setCurrentIndex(self.parent.combo3.findText('high gamma'))
        except: None
        self.plotData = self.source.data
        self.fs_signal = self.source.rate      # sampling frequency [Hz]
        self.tbin_signal = 1 / self.fs_signal  # time bin duration [seconds]
        self.nBins = self.source.data.shape[0]     # total number of bins
        self.load_stimuli()  # load stimuli signals (audio)
        self.updateCurXAxisPosition()

    def refreshScreen(self):
        """Re-draws all plots"""
        self.TimeSeries_plotter()

    def TimeSeries_plotter(self):
        """Plots time series signals"""
        startSamp = self.intervalStartSamples
        endSamp = self.intervalEndSamples

        # Bins to plot - subsample for too big arrays
        maxBins = 1000
        ratio_to_max = (endSamp - startSamp) / maxBins
        if ratio_to_max > 1:
            bins_to_plot = np.linspace(startSamp, endSamp, maxBins, dtype='int')
        else:
            bins_to_plot = np.arange(startSamp, endSamp, dtype='int')

        # Use the same scaling factor for all channels, to keep things comparable
        self.verticalScaleFactor = float(self.parent.qline4.text())
        scaleFac = 2 * np.std(self.plotData[startSamp:endSamp, self.selectedChannels - 1], axis=0) / self.verticalScaleFactor

        # Scale variance_units, offset for each channel
        scale_va = np.max(scaleFac)
        self.scaleVec = np.arange(1, self.nChToShow + 1) * scale_va

        scaleV = np.zeros([len(self.scaleVec), 1])
        scaleV[:, 0] = self.scaleVec

        # constrains the plotData to the chosen interval (and transpose matix)
        # plotData dims=[self.nChToShow, plotInterval]
        data = self.plotData[startSamp:endSamp, self.selectedChannels - 1].T
        data = data[:, bins_to_plot - startSamp - 1]
        means = np.reshape(np.mean(data, 1), (-1, 1))  # to align each trace around its reference trace
        plotData = data + scaleV - means  # data + offset

        # Middle signals plot
        # A line indicating reference for every channel
        timebaseGuiUnits = bins_to_plot * self.tbin_signal
        # timebaseGuiUnits = np.arange(startSamp, endSamp)*self.tbin_signal
        plt2 = self.parent.win1  # middle signal plot
        plt2.clear()
        # Channels reference lines
        for l in range(len(self.scaleVec)):
            plt2.plot([timebaseGuiUnits[0], timebaseGuiUnits[-1]],
                      [self.scaleVec[l], self.scaleVec[l]],
                      pen='k')

        # Iterate over chosen channels, plot one at a time
        nrows, ncols = np.shape(plotData)
        for i in range(nrows):
            if self.selectedChannels[i] in self.badChannels:
                plt2.plot(timebaseGuiUnits, plotData[i], pen=pg.mkPen((220, 0, 0), width=1.2))
            else:
                c = pg.mkPen((0, 120, 0), width=1.2)
                if i % 2 == 0:
                    c = pg.mkPen((0, 0, 200), width=1.2)
                plt2.plot(timebaseGuiUnits, plotData[i], pen=c)
        plt2.setLabel('bottom', 'Time', units='sec')
        plt2.setLabel('left', 'Channel #')
        labels = [str(ch + 1) for ch in self.selectedChannels]
        ticks = list(zip(self.scaleVec, labels))
        plt2.getAxis('left').setTicks([ticks])
        plt2.setXRange(timebaseGuiUnits[0], timebaseGuiUnits[-1], padding=0.003)
        plt2.setYRange(self.scaleVec[0], self.scaleVec[-1], padding=0.06)
        plt2.getAxis('left').setWidth(w=53)

        # Show Intervals
        for i in range(len(self.IntRects2)):
            plt2.removeItem(self.IntRects2[i])
        for i in range(len(self.IntRects2)):
            plt2.addItem(self.IntRects2[i])

        # Show Annotations
        for i in range(len(self.AnnotationsList)):
            plt2.removeItem(self.AnnotationsList[i])
        for i in range(len(self.AnnotationsList)):
            aux = self.AnnotationsList[i].pg_item
            x = self.AnnotationsPosAV[i, 0]
            # Y to plot = (Y_va + Channel offset)*scale_variance
            y_va = self.AnnotationsPosAV[i, 1]
            y = (y_va + self.AnnotationsPosAV[i, 2] - self.firstCh) * scale_va
            aux.setPos(x, y)
            plt2.addItem(aux)

        # Upper horizontal bar
        plt1 = self.parent.win2
        plt1.clear()
        max_dur = self.nBins * self.tbin_signal
        plt1.plot([0, max_dur], [0, 0], pen=pg.mkPen('k', width=2))
        plt1.setXRange(0, max_dur)
        plt1.setYRange(-1, 1)

        if self.current_rect != []:
            plt1.removeItem(self.current_rect)

        # Rectangle Plot
        x = float(self.parent.qline2.text())
        w = float(self.parent.qline3.text())
        self.current_rect = CustomBox(self, x, -1000, w, 2000)
        self.current_rect.setPen(pg.mkPen(color=(0, 0, 0, 50)))
        self.current_rect.setBrush(QtGui.QColor(0, 0, 0, 50))
        self.current_rect.setFlags(QtGui.QGraphicsItem.ItemIsMovable)
        plt1.addItem(self.current_rect)
        plt1.setLabel('left', 'Span')
        plt1.getAxis('left').setWidth(w=53)
        plt1.getAxis('left').setStyle(showValues=False)
        plt1.getAxis('left').setTicks([])

        # Show Intervals
        for i in range(len(self.IntRects1)):
            plt1.removeItem(self.IntRects1[i])
        for i in range(len(self.IntRects1)):
            plt1.addItem(self.IntRects1[i])

        # Bottom plot - Stimuli
        plt3 = self.parent.win3
        plt3.clear()
        if self.parent.combo4.currentText() is not '':
            try:
                xmask = (self.stimX > timebaseGuiUnits[0]) * (self.stimX < timebaseGuiUnits[-1])
                stimName = self.parent.combo4.currentText()
                stimData = self.stimY[stimName]
                plt3.plot(self.stimX[xmask], stimData[xmask], pen='k', width=1)
                plt3.setXLink(plt2)
            except:  # THIS IS MOMENTARY TO PLOT ARTIFICIAL DATA-- REMOVE LATER
                stimName = self.parent.combo4.currentText()
                stimData = self.stimY[stimName]
                plt3.plot(stimData, pen='k', width=1)
                # remove this later -------------------------------------------
        
        plt3.setLabel('left', 'Stim')
        plt3.setYRange(np.min(stimData), np.max(stimData))
        plt3.getAxis('left').setWidth(w=53)
        plt3.getAxis('left').setStyle(showValues=False)
        plt3.getAxis('left').setTicks([])

        # set colors
        plt1.getAxis('left').setPen(pg.mkPen(color=(50, 50, 50)))
        plt2.getAxis('left').setPen(pg.mkPen(color=(50, 50, 50)))
        plt2.getAxis('bottom').setPen(pg.mkPen(color=(50, 50, 50)))
        plt3.getAxis('left').setPen(pg.mkPen(color=(50, 50, 50)))

    def drag_window(self, dt):
        """Updates upper visualization window position when dragged by the user."""
        self.parent.qline2.setText(str(self.intervalStartGuiUnits + dt))
        self.updateCurXAxisPosition()

    def updateCurXAxisPosition(self):
        """Updates the time interval selected from the user forms,
           with checks for allowed values"""
        # Read from user forms
        self.intervalStartGuiUnits = float(self.parent.qline2.text())
        self.intervalLengthGuiUnits = float(self.parent.qline3.text())

        max_dur = self.nBins * self.tbin_signal  # Max duration in seconds
        min_len = 500 * self.tbin_signal          # Min accepted length

        # Check for max and min allowed values: START
        if self.intervalStartGuiUnits < 0.001:
            self.intervalStartGuiUnits = 0.001
        elif self.intervalStartGuiUnits > max_dur - min_len:
            self.intervalStartGuiUnits = max_dur - min_len

        # Check for max and min allowed values: LENGTH
        if self.intervalLengthGuiUnits + self.intervalStartGuiUnits > max_dur:
            self.intervalLengthGuiUnits = max_dur - self.intervalStartGuiUnits
        elif self.intervalLengthGuiUnits < min_len:
            self.intervalLengthGuiUnits = min_len

        # Updates form values (round to miliseconds for display)
        self.intervalStartGuiUnits = np.round(self.intervalStartGuiUnits, 3)
        self.intervalLengthGuiUnits = np.round(self.intervalLengthGuiUnits, 3)
        self.parent.qline2.setText(str(self.intervalStartGuiUnits))
        self.parent.qline3.setText(str(self.intervalLengthGuiUnits))

        # Updates times in samples
        self.intervalLengthSamples = int(np.floor(self.intervalLengthGuiUnits / self.tbin_signal))
        self.intervalStartSamples = max(np.floor(self.intervalStartGuiUnits / self.tbin_signal), 0)
        self.intervalStartSamples = int(min(self.intervalStartSamples, self.nBins - 501))
        self.intervalEndSamples = self.intervalStartSamples + self.intervalLengthSamples

        self.refreshScreen()

    def time_window_resize(self, wscale):
        """Updates the plotting time interval range"""
        self.intervalLengthGuiUnits = float(self.parent.qline3.text())
        self.intervalLengthGuiUnits = self.intervalLengthGuiUnits * wscale
        self.parent.qline3.setText(str(self.intervalLengthGuiUnits))
        self.updateCurXAxisPosition()

    def time_scroll(self, scroll=0):
        """Updates the plotting time interval for scrolling.
           Buttons: >>, >, <<, <"""
        # new interval start
        self.intervalStartSamples = self.intervalStartSamples + int(scroll * self.intervalLengthSamples)
        # if the last sample of the new interval is beyond is the available data
        # set start such that intserval is in a valid range
        if self.intervalStartSamples + self.intervalLengthSamples > self.nBins:
            self.intervalStartSamples = self.nBins - self.intervalLengthSamples
        elif self.intervalStartSamples < 0:
            self.intervalStartSamples = 0

        # new interval end
        self.intervalEndSamples = self.intervalStartSamples + self.intervalLengthSamples
        # Updates start time in seconds (first avoid <0.001 values)
        self.intervalStartGuiUnits = max(self.intervalStartSamples * self.tbin_signal, 0.001)
        # Round to miliseconds for display
        self.intervalStartGuiUnits = np.round(self.intervalStartGuiUnits, 3)
        self.intervalEndGuiUnits = self.intervalEndSamples * self.tbin_signal
        self.parent.qline2.setText(str(self.intervalStartGuiUnits))
        self.refreshScreen()

    def channel_Scroll_Up(self, opt='unit'):
        """Updates the channels to be plotted. Buttons: ^, ^^ """
        # Test upper limit
        if self.lastCh < self.nChTotal:
            if opt == 'unit':
                step = 1
            elif opt == 'page':
                step = np.minimum(self.nChToShow, self.nChTotal - self.lastCh)
            # Add +1 to first and last channels
            self.firstCh += step
            self.lastCh += step
            self.parent.qline0.setText(str(self.lastCh))
            self.parent.qline1.setText(str(self.firstCh))
            self.nChToShow = self.lastCh - self.firstCh + 1
            self.selectedChannels = self.channels_mask_ind[self.firstCh - 1:self.lastCh]
        self.refreshScreen()

    def channel_Scroll_Down(self, opt='unit'):
        """Updates the channels to be plotted. Buttons: v, vv """
        # Test lower limit
        if self.firstCh > 1:
            if opt == 'unit':
                step = 1
            elif opt == 'page':
                step = np.minimum(self.nChToShow, self.firstCh - 1)
            # Subtract from first and last channels
            self.firstCh -= step
            self.lastCh -= step
            self.parent.qline0.setText(str(self.lastCh))
            self.parent.qline1.setText(str(self.firstCh))
            self.nChToShow = self.lastCh - self.firstCh + 1
            self.selectedChannels = self.channels_mask_ind[self.firstCh - 1:self.lastCh]
        self.refreshScreen()

    def nChannels_Displayed(self):
        """Updates channels to be plotted."""
        self.firstCh = int(self.parent.qline1.text())
        self.lastCh = int(self.parent.qline0.text())

        # Make sure indices are in a valid range
        if self.firstCh < 1:
            self.firstCh = 1

        if self.firstCh > self.nChTotal:
            self.firstCh = self.nChTotal
            self.lastCh = self.nChTotal

        if self.lastCh < 1:
            self.lastCh = self.firstCh

        if self.lastCh > self.nChTotal:
            self.lastCh = self.nChTotal

        if self.lastCh - self.firstCh < 1:
            self.lastCh = self.firstCh

        # Update variables and values displayed on forms
        self.nChToShow = self.lastCh - self.firstCh + 1
        self.selectedChannels = self.channels_mask_ind[self.firstCh - 1:self.lastCh]
        self.parent.qline0.setText(str(self.lastCh))
        self.parent.qline1.setText(str(self.firstCh))
        self.refreshScreen()

    # Annotation functions ----------------------------------------------------
    def AnnotationAdd(self, x, y, color='yellow', text=''):
        """
        Adds new annotation to plot scene.

        Parameters
        ----------
        x : float
            x position
        y : float
            y position
        color :
            'yellow', 'red', 'green' or 'blue'
        text : str
            Annotation text
        """
        if color == 'yellow':
            bgcolor = pg.mkBrush(250, 250, 150, 200)
        elif color == 'red':
            bgcolor = pg.mkBrush(250, 0, 0, 200)
        elif color == 'green':
            bgcolor = pg.mkBrush(0, 255, 0, 200)
        elif color == 'blue':
            bgcolor = pg.mkBrush(0, 0, 255, 200)
        c = pg.TextItem(anchor=(.5, .5), border=pg.mkPen(100, 100, 100), fill=bgcolor)
        c.setText(text=text, color=(0, 0, 0))
        # Y coordinate transformed to variance_units (for plot control)
        y_va = np.round(y / self.scaleVec[0]).astype('int')
        c.setPos(x, y_va)
        # create annotation object and add it to the list
        obj = CustomAnnotation()
        obj.pg_item = c
        obj.x = x
        obj.y_va = y_va
        obj.y_off = self.firstCh
        obj.color = color
        obj.text = text
        obj.session = self.parent.current_session
        self.AnnotationsList = np.append(self.AnnotationsList, obj)
        # List of positions (to calculate distances)
        if len(self.AnnotationsPosAV) > 0:
            self.AnnotationsPosAV = np.concatenate((self.AnnotationsPosAV,
                                                    np.array([x, y_va, self.firstCh]).reshape(1, 3)))
        else:
            self.AnnotationsPosAV = np.array([x, y_va, self.firstCh]).reshape(1, 3)
        self.refreshScreen()
        self.unsaved_changes_annotation = True

    def AnnotationDel(self, x, y):
        """
        Deletes from plot scene the annotation closest to the passed position.

        Parameters
        ----------
        x : float
            x position
        y : float
            y position
        """
        x_ann = self.AnnotationsPosAV[:, 0]
        y_ann = np.round((self.AnnotationsPosAV[:, 1] + self.AnnotationsPosAV[:, 2] - self.firstCh) * self.scaleVec[0])
        # Calculates euclidian distance from click
        euclid_dist = np.sqrt((x_ann - x)**2 + (y_ann - y)**2)
        indmin = np.argmin(euclid_dist)
        # Checks if user intends to delete annotation
        text = self.AnnotationsList[indmin].text
        buttonReply = QMessageBox.question(None,
                                           'Delete Annotation', "Delete the annotation: \n\n" + text + ' ?',
                                           QMessageBox.Yes | QMessageBox.No, QMessageBox.No)
        if buttonReply == QMessageBox.Yes:
            self.AnnotationsList = np.delete(self.AnnotationsList, indmin, axis=0)
            self.AnnotationsPosAV = np.delete(self.AnnotationsPosAV, indmin, axis=0)
            self.refreshScreen()
            self.unsaved_changes_annotation = True

    def AnnotationSave(self):
        """Saves annotations in an external CSV file."""
        buttonReply = QMessageBox.question(None, ' ', 'Save annotations on external file?',
                                           QMessageBox.No | QMessageBox.Yes)
        if buttonReply == QMessageBox.Yes:
            c0 = self.AnnotationsPosAV[:, 0]     # x
            c1 = self.AnnotationsPosAV[:, 1]     # y_va
            c2 = self.AnnotationsPosAV[:, 2]     # y_off
            c3 = [self.AnnotationsList[i].color for i in range(len(self.AnnotationsList))]
            c4 = [self.AnnotationsList[i].text for i in range(len(self.AnnotationsList))]
            c5 = [self.AnnotationsList[i].session for i in range(len(self.AnnotationsList))]
            d = {'x': c0, 'y_va': c1, 'y_off': c2, 'color': c3, 'text': c4, 'session': c5}
            df = pd.DataFrame(data=d)
            fullfile = os.path.join(self.pathName, self.fileName[:-4] + '_annotations_' +
                                    datetime.datetime.today().strftime('%Y-%m-%d') +
                                    '.csv')
            df.to_csv(fullfile, header=True, index=True)
            self.unsaved_changes_annotation = False

    def AnnotationLoad(self, fname=''):
        """Loads annotations from an external CSV file."""
        df = pd.read_csv(fname)
        all_x = df['x'].values
        all_y_va = df['y_va'].values
        all_y_off = df['y_off'].values
        texts = df['text'].tolist()
        colors = df['color'].tolist()
        session = df['session'].tolist()
        for i, txt in enumerate(texts):    # Add loaded annotations to graph
            if colors[i] == 'yellow':
                bgcolor = pg.mkBrush(250, 250, 150, 200)
            elif colors[i] == 'red':
                bgcolor = pg.mkBrush(250, 0, 0, 200)
            elif colors[i] == 'green':
                bgcolor = pg.mkBrush(0, 255, 0, 200)
            elif colors[i] == 'blue':
                bgcolor = pg.mkBrush(0, 0, 255, 200)
            c = pg.TextItem(anchor=(.5, .5), border=pg.mkPen(100, 100, 100), fill=bgcolor)
            c.setText(text=txt, color=(0, 0, 0))
            # Y coordinate transformed to variance_units (for plot control)
            y_va = all_y_va[i]
            x = all_x[i]
            c.setPos(x, y_va)
            obj = CustomAnnotation()
            obj.pg_item = c
            obj.x = all_x[i]
            obj.y_va = all_y_va[i]
            obj.y_off = all_y_off[i]
            obj.color = colors[i]
            obj.text = txt
            obj.session = session[i]
            self.AnnotationsList.append(obj)
            if len(self.AnnotationsPosAV) > 0:
                self.AnnotationsPosAV = np.concatenate((self.AnnotationsPosAV,
                                                        np.array([x, y_va, all_y_off[i]]).reshape(1, 3)))
            else:
                self.AnnotationsPosAV = np.array([x, y_va, all_y_off[i]]).reshape(1, 3)
        self.refreshScreen()

    # Interval functions ------------------------------------------------------
    def IntervalAdd(self, interval, int_type, color, session):
        """
        Adds new interval to plot scene.

        Parameters
        ----------
        interval : list of floats
            List with [x_initial, x_final] points.
        int_type : str
            Type of the interval (e.g. 'invalid').
        color :
            'yellow', 'red', 'green' or 'blue'.
        session : str
            Session name.
        """
        if color == 'yellow':
            bc = [250, 250, 150, 180]
        elif color == 'red':
            bc = [250, 0, 0, 100]
        elif color == 'green':
            bc = [0, 255, 0, 130]
        elif color == 'blue':
            bc = [0, 0, 255, 100]
        x = interval[0]
        w = np.diff(np.array(interval))[0]
        # add rectangle to upper plot
        c = pg.QtGui.QGraphicsRectItem(x, -1, w, 2)
        c.setPen(pg.mkPen(color=QtGui.QColor(bc[0], bc[1], bc[2], 255)))
        c.setBrush(QtGui.QColor(bc[0], bc[1], bc[2], bc[3]))
        self.IntRects1 = np.append(self.IntRects1, [c])
        # add rectangle to middle signal plot
        c = pg.QtGui.QGraphicsRectItem(x, -1, w, 2)
        c.setPen(pg.mkPen(color=QtGui.QColor(bc[0], bc[1], bc[2], 255)))
        c.setBrush(QtGui.QColor(bc[0], bc[1], bc[2], bc[3]))
        self.IntRects2 = np.append(self.IntRects2, [c])
        # new Interval object
        obj = CustomInterval()
        obj.start = interval[0]
        obj.stop = interval[1]
        obj.type = int_type
        obj.color = color
        obj.session = session
        self.allIntervals.append(obj)
        self.nBI = len(self.allIntervals)
        self.unsaved_changes_interval = True

    def IntervalDel(self, x):
        """
        Deletes from plot scene the interval passing by the x position.

        Parameters
        ----------
        x : float
            x position.
        """
        for i, obj in enumerate(self.allIntervals):
            if (x >= obj.start) & (x <= obj.stop):   # interval of the click
                self.parent.win2.removeItem(self.IntRects1[i])
                self.IntRects1 = np.delete(self.IntRects1, i, axis=0)
                self.parent.win1.removeItem(self.IntRects2[i])
                self.IntRects2 = np.delete(self.IntRects2, i, axis=0)
                del self.allIntervals[i]
                self.nBI = len(self.allIntervals)
                self.refreshScreen()
                self.unsaved_changes_interval = True

    def IntervalSave(self):
        """Saves intervals in an external CSV file."""
        buttonReply = QMessageBox.question(None, ' ', 'Save intervals on external file?',
                                           QMessageBox.No | QMessageBox.Yes)
        if buttonReply == QMessageBox.Yes:
            c0, c1, c2, c3, c4 = [], [], [], [], []
            for i, obj in enumerate(self.allIntervals):
                c0.append(obj.start)     # start
                c1.append(obj.stop)      # stop
                c2.append(obj.type)      # type
                c3.append(obj.color)     # color
                c4.append(obj.session)   # session
            d = {'start': c0, 'stop': c1, 'type': c2, 'color': c3, 'session': c4}
            df = pd.DataFrame(data=d)
            fullfile = os.path.join(self.pathName, self.fileName[:-4] + '_intervals_' +
                                    datetime.datetime.today().strftime('%Y-%m-%d') +
                                    '.csv')
            df.to_csv(fullfile, header=True, index=True)
            self.unsaved_changes_interval = False

    def IntervalLoad(self, fname):
        """Loads intervals from an external CSV file."""
        df = pd.read_csv(fname)
        for index, row in df.iterrows():    # Add loaded intervals to graph
            interval = [row.start, row.stop]
            int_type = row.type
            color = row.color
            session = row.session
            self.IntervalAdd(interval, int_type, color, session)
            # Update dictionary of interval types
            # TO-DO
        self.refreshScreen()

<<<<<<< HEAD
=======

    def SpeakerAndMicIntervalAdd(self):
        if self.nwb.intervals is not None:
            keys = ['TimeIntervals_speaker','TimeIntervals_mic']
            colors = ['blue','green']
            for name,color in zip(keys,colors):
                if name in self.nwb.intervals:
                    ti = self.nwb.intervals[name]
                    nI = len(ti)
                    for ii in np.arange(nI):
                        interval = [ti['start_time'][ii], ti['stop_time'][ii]]
                        int_type = name
                        color = color
                        session = ''
                        self.IntervalAdd(interval, int_type, color, session)



>>>>>>> a3aeba07
    # Channels functions -------------------------------------------------------
    def BadChannelAdd(self, ch_list):
        """
        Marks specific channels as 'bad'.

        Parameters
        ----------
        ch_list : list of integers
            List of indices of channels to be marked as 'bad'.
        """
        for ch in ch_list:
            if ch not in self.badChannels:
                self.badChannels.append(ch)
        self.refreshScreen()

    def BadChannelDel(self, ch_list):
        """
        Un-marks specific channels as 'bad'.

        Parameters
        ----------
        ch_list : list of integers
            List of indices of channels to be un-marked as 'bad'.
        """
        for ch in ch_list:
            if ch in self.badChannels:
                self.badChannels.remove(ch)
        self.refreshScreen()

    def BadChannelSave(self):
        """Saves list of bad channels in current NWB file."""
        buttonReply = QMessageBox.question(None, ' ', 'Save Bad Channels on current NWB file?',
                                           QMessageBox.No | QMessageBox.Yes)
        if buttonReply == QMessageBox.Yes:
            # Modify current list of bad channels
            aux = [False] * self.nChTotal
            for ind in self.badChannels:
                aux[ind] = True
            self.nwb.electrodes['bad'].data[:] = aux

    def DrawMarkTime(self, position):
        """Marks temporary reference line when adding a new interval."""
        plt = self.parent.win1     # middle signal plot
        self.current_mark = pg.QtGui.QGraphicsRectItem(position, 0, 0, 1)
        self.current_mark.setPen(pg.mkPen(color='k'))
        self.current_mark.setBrush(QtGui.QColor(150, 150, 150, 100))
        plt.addItem(self.current_mark)

    def RemoveMarkTime(self):
        """Removes temporary reference line when adding a new interval."""
        plt = self.parent.win1     # middle signal plot
        plt.removeItem(self.current_mark)


class CustomInterval:
    """
    Stores information about individual Intervals.

    Parameters
    ----------
    start : float
        Start time position.
    stop : float
        Stop time position.
    type : str
        Interval type (e.g. 'invalid').
    color : str
        Interval color: 'yellow', 'red', 'green' or 'blue'.
    session: str
        Session name.
    """
    def __init__(self):
        self.start = -999
        self.stop = -999
        self.type = ''
        self.color = ''
        self.session = ''


class CustomAnnotation:
    """
    Stores information about individual Annotations.

    Parameters
    ----------
    pg_item :
        pyqtgraph TextItem object.
    x : float
        X position (time).
    y_va : int
        Y coordinate transformed to variance_units (for plot control).
    y_off : int
        Y offset, usually the bottom channel on plot when annotation is saved.
    color : str
        Interval color: 'yellow', 'red', 'green' or 'blue'.
    text : str
        Annotation text.
    session: str
        Session name.
    """
    def __init__(self):
        self.pg_item = None
        self.x = 0
        self.y_va = 0
        self.y_off = 0
        self.color = ''
        self.text = ''
        self.session = ''


class CustomBox(pg.QtGui.QGraphicsRectItem):
    """Upper visualization window rectangle that can be dragged by the user."""
    def __init__(self, parent, x, y, w, h):
        pg.QtGui.QGraphicsRectItem.__init__(self, x, y, w, h)
        self.parent = parent

    def mouseReleaseEvent(self, event):
        dt = self.x()
        self.parent.drag_window(dt)<|MERGE_RESOLUTION|>--- conflicted
+++ resolved
@@ -301,7 +301,7 @@
                 stimData = self.stimY[stimName]
                 plt3.plot(stimData, pen='k', width=1)
                 # remove this later -------------------------------------------
-        
+
         plt3.setLabel('left', 'Stim')
         plt3.setYRange(np.min(stimData), np.max(stimData))
         plt3.getAxis('left').setWidth(w=53)
@@ -681,8 +681,6 @@
             # TO-DO
         self.refreshScreen()
 
-<<<<<<< HEAD
-=======
 
     def SpeakerAndMicIntervalAdd(self):
         if self.nwb.intervals is not None:
@@ -701,7 +699,6 @@
 
 
 
->>>>>>> a3aeba07
     # Channels functions -------------------------------------------------------
     def BadChannelAdd(self, ch_list):
         """
