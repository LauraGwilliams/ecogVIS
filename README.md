--- conflicted
+++ resolved
@@ -1,40 +1,27 @@
 # ecogVIS
 Timeseries visualizer and data processing tools for Electrocorticography (ECoG) signals stored in [NWB](https://neurodatawithoutborders.github.io/) files, for Python.
 
-<<<<<<< HEAD
+A collaboration with the [Chang Lab](http://changlab.ucsf.edu/).
 [![codecov](https://codecov.io/gh/ben-dichter-consulting/ecogVIS/branch/master/graph/badge.svg)](https://codecov.io/gh/ben-dichter-consulting/ecogVIS)
 
 
 A collaboration with with [Chang Lab](http://changlab.ucsf.edu/).
-=======
-A collaboration with the [Chang Lab](http://changlab.ucsf.edu/).
->>>>>>> a3aeba07
 
 ![](media/screenshot_1.png)
 
 ## Installation
 ```
-<<<<<<< HEAD
 $ pip install ecogVIS
 ```
 
 After activating the correct environment, **ecogVIS** can be started from the terminal:
 ```
 $ ecogvis
-=======
-$ git clone https://github.com/jgmakin/ecogVIS
-$ conda env create -f ecogVIS/make_env.yml
-$ source activate ecog_vis
->>>>>>> a3aeba07
 ```
 
 You can also directly pass a file to be opened:
 ```
-<<<<<<< HEAD
 $ ecogvis --file 'filename.nwb'
-=======
-$ pip install git+https://github.com/jgmakin/ecogVIS
->>>>>>> a3aeba07
 ```
 
 **ecogVIS** can be imported and run from python scripts. If the file does not exist (or if you provide an empty string ''), you'll be prompted to choose a file from a dialog.
